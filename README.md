<p align="center">
  <img src="https://img.shields.io/badge/Vaya-1.0-222222?style=for-the-badge" alt="Vaya" />
</p>

<h1 align="center">🗺️ Vaya</h1>

<p align="center"><em>Conversational AI for city navigation, weather, transit, and more.</em></p>

---

## 📖 Overview

Vaya isn’t trying to replace full-featured navigation apps like Google Maps or Waze. Instead, it’s a lightweight, conversational companion built for pedestrians and public transit riders. Large apps already cover turn-by-turn driving, charging stations, and detailed transit feeds — but they can feel heavy, drain battery with constant GPS, and bury updates inside menus.

Vaya keeps things simple: ask in plain language, and get fast weather or transit checks, disruption alerts, or directions that live right in your chat. No constant tracking — just lightweight, on-demand insights with real-time updates when they matter. Directions stay in the conversation, making them easier to reference without reopening a map. The goal is confidence and clarity in your journey, without the overhead of a full navigation stack.


---

## 🚀 Quick Start

### Prerequisites
- Docker and Docker Compose (recommended), or Python 3.8+
- Google Cloud API key (Maps, Places, Routes, Geolocation, Weather, etc.)
- Google Gemini API key (LLM)
- Transitland API key (public transit)
- Twilio account (WhatsApp integration, optional)
- Render.com account (cloud deployment, optional)

> The codebase is set up for Google Maps, Gemini, Transitland, Twilio, and Render. You can substitute other providers with small code changes — see [ARCHITECTURE.md](ARCHITECTURE.md) for integration patterns.

---

### 1) Clone & Set Up
    git clone <repo-url>
    cd kuralabpublictransport
    cp .env.example .env   # then edit with your API keys

---

### 2) Local Development

Create and activate a virtual environment (recommended):  
    python -m venv .venv
    source .venv/bin/activate   # Linux/macOS
    .venv\Scripts\activate      # Windows
    pip install -r requirements.txt

Run in **CLI mode** for quick testing:  
    python main.py

Or run the **API server** (FastAPI, useful for WhatsApp/other webhook testing):  
    python server.py

---

### 3) Deployment with Docker

For production or team testing, run everything in containers:  
    docker-compose up --build

This builds the image, installs dependencies, and starts the FastAPI server (`server.py`) inside Docker. CLI mode is mainly for local dev, while Docker is the recommended way to deploy. Vaya is set up with Render, but you can use whatever you like. 

---

### 4) Deploy on Render

Option A: One-click via `render.yaml` (recommended)

1. Push this repo to GitHub.
2. In Render, create a new Web Service from your repo. Render will detect `render.yaml`.
3. Use the Free plan to start; it will build the Dockerfile and run uvicorn.
4. Health check: Render uses `GET /health`.
5. Set environment variables in the Render dashboard:
    - Required in production: `GOOGLE_GENAI_API_KEY`, `GOOGLE_CLOUD_API_KEY`
    - Optional: `TWILIO_ACCOUNT_SID`, `TWILIO_AUTH_TOKEN`, `TWILIO_WHATSAPP_NUMBER`, `TRANSITLAND_API_KEY`
    - For offline testing, you can set `TEST_MODE=1` (no external calls, deterministic stubs)

Notes:
- The Dockerfile binds to `PORT` if provided (Render sets it automatically).
- Healthcheck in the container also uses `${PORT}`.
- `server.py` allows startup in TEST_MODE without LLM keys; in production it uses real keys.


---

## ✨ Features

- Conversational city navigation (weather, transit, traffic, maps)  
- Multi-agent architecture (LLM supervisor + specialist agents)  
- Runs as CLI or FastAPI server; WhatsApp via Twilio webhook  
- Modular, extensible, and Docker-ready  

---

## 💻 Usage

### CLI
Run `python main.py` and ask something like:  
> “What’s the weather at Union Square at 1 pm?”

### API Server (FastAPI)
Run `python server.py` and use:  
- `POST /chat` — body: `{ "message": "..." }`  
- `POST /whatsapp` — Twilio webhook for WhatsApp integration  

### WhatsApp (via Twilio)
1. Set up a Twilio account and WhatsApp sandbox.
2. In Twilio Console → Messaging → WhatsApp Sandbox, set the inbound webhook URL to:
    - `POST https://<your-render-service>.onrender.com/webhook/whatsapp` (or `/whatsapp`, both are available)
3. In Render, set env vars: `TWILIO_ACCOUNT_SID`, `TWILIO_AUTH_TOKEN`, and `TWILIO_WHATSAPP_NUMBER`.
4. Send messages to your Twilio WhatsApp number; responses are returned as TwiML XML.
5. Optional: Send a location message; if Twilio forwards `Latitude`/`Longitude`, the server will include it.

---

## 📖 System & Architecture

See [ARCHITECTURE.md](ARCHITECTURE.md) for a full breakdown of agent roles, request flow, and integration patterns.
<<<<<<< HEAD

---

=======


>>>>>>> 0a8c35ce
<|MERGE_RESOLUTION|>--- conflicted
+++ resolved
@@ -1,127 +1,119 @@
-<p align="center">
-  <img src="https://img.shields.io/badge/Vaya-1.0-222222?style=for-the-badge" alt="Vaya" />
-</p>
-
-<h1 align="center">🗺️ Vaya</h1>
-
-<p align="center"><em>Conversational AI for city navigation, weather, transit, and more.</em></p>
-
----
-
-## 📖 Overview
-
-Vaya isn’t trying to replace full-featured navigation apps like Google Maps or Waze. Instead, it’s a lightweight, conversational companion built for pedestrians and public transit riders. Large apps already cover turn-by-turn driving, charging stations, and detailed transit feeds — but they can feel heavy, drain battery with constant GPS, and bury updates inside menus.
-
-Vaya keeps things simple: ask in plain language, and get fast weather or transit checks, disruption alerts, or directions that live right in your chat. No constant tracking — just lightweight, on-demand insights with real-time updates when they matter. Directions stay in the conversation, making them easier to reference without reopening a map. The goal is confidence and clarity in your journey, without the overhead of a full navigation stack.
-
-
----
-
-## 🚀 Quick Start
-
-### Prerequisites
-- Docker and Docker Compose (recommended), or Python 3.8+
-- Google Cloud API key (Maps, Places, Routes, Geolocation, Weather, etc.)
-- Google Gemini API key (LLM)
-- Transitland API key (public transit)
-- Twilio account (WhatsApp integration, optional)
-- Render.com account (cloud deployment, optional)
-
-> The codebase is set up for Google Maps, Gemini, Transitland, Twilio, and Render. You can substitute other providers with small code changes — see [ARCHITECTURE.md](ARCHITECTURE.md) for integration patterns.
-
----
-
-### 1) Clone & Set Up
-    git clone <repo-url>
-    cd kuralabpublictransport
-    cp .env.example .env   # then edit with your API keys
-
----
-
-### 2) Local Development
-
-Create and activate a virtual environment (recommended):  
-    python -m venv .venv
-    source .venv/bin/activate   # Linux/macOS
-    .venv\Scripts\activate      # Windows
-    pip install -r requirements.txt
-
-Run in **CLI mode** for quick testing:  
-    python main.py
-
-Or run the **API server** (FastAPI, useful for WhatsApp/other webhook testing):  
-    python server.py
-
----
-
-### 3) Deployment with Docker
-
-For production or team testing, run everything in containers:  
-    docker-compose up --build
-
-This builds the image, installs dependencies, and starts the FastAPI server (`server.py`) inside Docker. CLI mode is mainly for local dev, while Docker is the recommended way to deploy. Vaya is set up with Render, but you can use whatever you like. 
-
----
-
-### 4) Deploy on Render
-
-Option A: One-click via `render.yaml` (recommended)
-
-1. Push this repo to GitHub.
-2. In Render, create a new Web Service from your repo. Render will detect `render.yaml`.
-3. Use the Free plan to start; it will build the Dockerfile and run uvicorn.
-4. Health check: Render uses `GET /health`.
-5. Set environment variables in the Render dashboard:
-    - Required in production: `GOOGLE_GENAI_API_KEY`, `GOOGLE_CLOUD_API_KEY`
-    - Optional: `TWILIO_ACCOUNT_SID`, `TWILIO_AUTH_TOKEN`, `TWILIO_WHATSAPP_NUMBER`, `TRANSITLAND_API_KEY`
-    - For offline testing, you can set `TEST_MODE=1` (no external calls, deterministic stubs)
-
-Notes:
-- The Dockerfile binds to `PORT` if provided (Render sets it automatically).
-- Healthcheck in the container also uses `${PORT}`.
-- `server.py` allows startup in TEST_MODE without LLM keys; in production it uses real keys.
-
-
----
-
-## ✨ Features
-
-- Conversational city navigation (weather, transit, traffic, maps)  
-- Multi-agent architecture (LLM supervisor + specialist agents)  
-- Runs as CLI or FastAPI server; WhatsApp via Twilio webhook  
-- Modular, extensible, and Docker-ready  
-
----
-
-## 💻 Usage
-
-### CLI
-Run `python main.py` and ask something like:  
-> “What’s the weather at Union Square at 1 pm?”
-
-### API Server (FastAPI)
-Run `python server.py` and use:  
-- `POST /chat` — body: `{ "message": "..." }`  
-- `POST /whatsapp` — Twilio webhook for WhatsApp integration  
-
-### WhatsApp (via Twilio)
-1. Set up a Twilio account and WhatsApp sandbox.
-2. In Twilio Console → Messaging → WhatsApp Sandbox, set the inbound webhook URL to:
-    - `POST https://<your-render-service>.onrender.com/webhook/whatsapp` (or `/whatsapp`, both are available)
-3. In Render, set env vars: `TWILIO_ACCOUNT_SID`, `TWILIO_AUTH_TOKEN`, and `TWILIO_WHATSAPP_NUMBER`.
-4. Send messages to your Twilio WhatsApp number; responses are returned as TwiML XML.
-5. Optional: Send a location message; if Twilio forwards `Latitude`/`Longitude`, the server will include it.
-
----
-
-## 📖 System & Architecture
-
-See [ARCHITECTURE.md](ARCHITECTURE.md) for a full breakdown of agent roles, request flow, and integration patterns.
-<<<<<<< HEAD
-
----
-
-=======
-
-
->>>>>>> 0a8c35ce
+<p align="center">
+  <img src="https://img.shields.io/badge/Vaya-1.0-222222?style=for-the-badge" alt="Vaya" />
+</p>
+
+<h1 align="center">🗺️ Vaya</h1>
+
+<p align="center"><em>Conversational AI for city navigation, weather, transit, and more.</em></p>
+
+---
+
+## 📖 Overview
+
+Vaya isn’t trying to replace full-featured navigation apps like Google Maps or Waze. Instead, it’s a lightweight, conversational companion built for pedestrians and public transit riders. Large apps already cover turn-by-turn driving, charging stations, and detailed transit feeds — but they can feel heavy, drain battery with constant GPS, and bury updates inside menus.
+
+Vaya keeps things simple: ask in plain language, and get fast weather or transit checks, disruption alerts, or directions that live right in your chat. No constant tracking — just lightweight, on-demand insights with real-time updates when they matter. Directions stay in the conversation, making them easier to reference without reopening a map. The goal is confidence and clarity in your journey, without the overhead of a full navigation stack.
+
+
+---
+
+## 🚀 Quick Start
+
+### Prerequisites
+- Docker and Docker Compose (recommended), or Python 3.8+
+- Google Cloud API key (Maps, Places, Routes, Geolocation, Weather, etc.)
+- Google Gemini API key (LLM)
+- Transitland API key (public transit)
+- Twilio account (WhatsApp integration, optional)
+- Render.com account (cloud deployment, optional)
+
+> The codebase is set up for Google Maps, Gemini, Transitland, Twilio, and Render. You can substitute other providers with small code changes — see [ARCHITECTURE.md](ARCHITECTURE.md) for integration patterns.
+
+---
+
+### 1) Clone & Set Up
+    git clone <repo-url>
+    cd kuralabpublictransport
+    cp .env.example .env   # then edit with your API keys
+
+---
+
+### 2) Local Development
+
+Create and activate a virtual environment (recommended):  
+    python -m venv .venv
+    source .venv/bin/activate   # Linux/macOS
+    .venv\Scripts\activate      # Windows
+    pip install -r requirements.txt
+
+Run in **CLI mode** for quick testing:  
+    python main.py
+
+Or run the **API server** (FastAPI, useful for WhatsApp/other webhook testing):  
+    python server.py
+
+---
+
+### 3) Deployment with Docker
+
+For production or team testing, run everything in containers:  
+    docker-compose up --build
+
+This builds the image, installs dependencies, and starts the FastAPI server (`server.py`) inside Docker. CLI mode is mainly for local dev, while Docker is the recommended way to deploy. Vaya is set up with Render, but you can use whatever you like. 
+
+---
+
+### 4) Deploy on Render
+
+Option A: One-click via `render.yaml` (recommended)
+
+1. Push this repo to GitHub.
+2. In Render, create a new Web Service from your repo. Render will detect `render.yaml`.
+3. Use the Free plan to start; it will build the Dockerfile and run uvicorn.
+4. Health check: Render uses `GET /health`.
+5. Set environment variables in the Render dashboard:
+    - Required in production: `GOOGLE_GENAI_API_KEY`, `GOOGLE_CLOUD_API_KEY`
+    - Optional: `TWILIO_ACCOUNT_SID`, `TWILIO_AUTH_TOKEN`, `TWILIO_WHATSAPP_NUMBER`, `TRANSITLAND_API_KEY`
+    - For offline testing, you can set `TEST_MODE=1` (no external calls, deterministic stubs)
+
+Notes:
+- The Dockerfile binds to `PORT` if provided (Render sets it automatically).
+- Healthcheck in the container also uses `${PORT}`.
+- `server.py` allows startup in TEST_MODE without LLM keys; in production it uses real keys.
+
+
+---
+
+## ✨ Features
+
+- Conversational city navigation (weather, transit, traffic, maps)  
+- Multi-agent architecture (LLM supervisor + specialist agents)  
+- Runs as CLI or FastAPI server; WhatsApp via Twilio webhook  
+- Modular, extensible, and Docker-ready  
+
+---
+
+## 💻 Usage
+
+### CLI
+Run `python main.py` and ask something like:  
+> “What’s the weather at Union Square at 1 pm?”
+
+### API Server (FastAPI)
+Run `python server.py` and use:  
+- `POST /chat` — body: `{ "message": "..." }`  
+- `POST /whatsapp` — Twilio webhook for WhatsApp integration  
+
+### WhatsApp (via Twilio)
+1. Set up a Twilio account and WhatsApp sandbox.
+2. In Twilio Console → Messaging → WhatsApp Sandbox, set the inbound webhook URL to:
+    - `POST https://<your-render-service>.onrender.com/webhook/whatsapp` (or `/whatsapp`, both are available)
+3. In Render, set env vars: `TWILIO_ACCOUNT_SID`, `TWILIO_AUTH_TOKEN`, and `TWILIO_WHATSAPP_NUMBER`.
+4. Send messages to your Twilio WhatsApp number; responses are returned as TwiML XML.
+5. Optional: Send a location message; if Twilio forwards `Latitude`/`Longitude`, the server will include it.
+
+---
+
+## 📖 System & Architecture
+
+See [ARCHITECTURE.md](ARCHITECTURE.md) for a full breakdown of agent roles, request flow, and integration patterns.